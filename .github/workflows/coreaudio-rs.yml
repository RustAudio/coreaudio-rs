--- conflicted
+++ resolved
@@ -9,26 +9,23 @@
         os: [macOS-latest]
     steps:
     - uses: actions/checkout@v4
-<<<<<<< HEAD
-=======
+
     - name: Install LLVM and Clang
       uses: KyleMayes/install-llvm-action@v2.0.3
       with:
         version: "15.0"
->>>>>>> 8ca4a99b
+
     - uses: dtolnay/rust-toolchain@master
       with:
         toolchain: stable
     - name: cargo test
       run: cargo test --verbose
-<<<<<<< HEAD
+
     
     #  TODO: don't run on CI, it loops. Works fine locally.
     # - name: Run sine example
     #   run: cargo run --example sine
 
-=======
->>>>>>> 8ca4a99b
     # TODO: These don't work as of 2020-12-06, but they should.
     # - name: cargo test - no features
     #   run: cargo test --no-default-features --verbose
