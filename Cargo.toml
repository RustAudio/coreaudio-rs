[package]

name = "coreaudio-rs"
version = "0.2.2"
authors = ["mitchmindtree <mitchell.nordine@gmail.com>", "yupferris <jake@fusetools.com>"]
description = "A friendly rust interface for Apple's CoreAudio API."
keywords = ["core", "audio", "unit", "osx", "ios"]
readme = "README.md"
license = "MIT/Apache-2.0"
repository = "https://github.com/RustAudio/coreaudio-rs.git"
homepage = "https://github.com/RustAudio/coreaudio-rs"


[dev-dependencies]
num = "0.1.27"

[dependencies]
<<<<<<< HEAD
bitflags = "0.3.2"
coreaudio-sys = "0.1.1"
libc = "0.1.10"
=======
coreaudio-sys = "0.1.2"
libc = "0.2.1"
>>>>>>> 9a4f4134
<|MERGE_RESOLUTION|>--- conflicted
+++ resolved
@@ -1,7 +1,7 @@
 [package]
 
 name = "coreaudio-rs"
-version = "0.2.2"
+version = "0.3.0"
 authors = ["mitchmindtree <mitchell.nordine@gmail.com>", "yupferris <jake@fusetools.com>"]
 description = "A friendly rust interface for Apple's CoreAudio API."
 keywords = ["core", "audio", "unit", "osx", "ios"]
@@ -15,11 +15,6 @@
 num = "0.1.27"
 
 [dependencies]
-<<<<<<< HEAD
 bitflags = "0.3.2"
-coreaudio-sys = "0.1.1"
-libc = "0.1.10"
-=======
 coreaudio-sys = "0.1.2"
-libc = "0.2.1"
->>>>>>> 9a4f4134
+libc = "0.2.1"