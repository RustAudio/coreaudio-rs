--- conflicted
+++ resolved
@@ -41,11 +41,7 @@
     // Construct an Output audio unit that delivers audio to the default output device.
     let mut audio_unit = AudioUnit::new(IOType::DefaultOutput)?;
 
-<<<<<<< HEAD
     let stream_format = audio_unit.output_stream_format(0)?;
-=======
-    let stream_format = audio_unit.output_stream_format()?;
->>>>>>> 0cbf885e
     println!("{:#?}", &stream_format);
 
     // For this example, our sine wave expects `f32` data.
@@ -61,11 +57,8 @@
             }
         }
         Ok(())
-<<<<<<< HEAD
     }, 0)?;
-=======
-    })?;
->>>>>>> 0cbf885e
+
     audio_unit.start()?;
 
     std::thread::sleep(std::time::Duration::from_millis(3000));
